--- conflicted
+++ resolved
@@ -522,7 +522,6 @@
     store.register_lints(&[
         #[cfg(feature = "internal-lints")]
         utils::internal_lints::CLIPPY_LINTS_INTERNAL,
-<<<<<<< HEAD
         #[cfg(feature = "internal-lints")]
         utils::internal_lints::COLLAPSIBLE_SPAN_LINT_CALLS,
         #[cfg(feature = "internal-lints")]
@@ -544,29 +543,6 @@
         #[cfg(feature = "internal-lints")]
         utils::internal_lints::PRODUCE_ICE,
         #[cfg(feature = "internal-lints")]
-=======
-        #[cfg(feature = "internal-lints")]
-        utils::internal_lints::COLLAPSIBLE_SPAN_LINT_CALLS,
-        #[cfg(feature = "internal-lints")]
-        utils::internal_lints::COMPILER_LINT_FUNCTIONS,
-        #[cfg(feature = "internal-lints")]
-        utils::internal_lints::DEFAULT_LINT,
-        #[cfg(feature = "internal-lints")]
-        utils::internal_lints::IF_CHAIN_STYLE,
-        #[cfg(feature = "internal-lints")]
-        utils::internal_lints::INTERNING_DEFINED_SYMBOL,
-        #[cfg(feature = "internal-lints")]
-        utils::internal_lints::INVALID_PATHS,
-        #[cfg(feature = "internal-lints")]
-        utils::internal_lints::LINT_WITHOUT_LINT_PASS,
-        #[cfg(feature = "internal-lints")]
-        utils::internal_lints::MATCH_TYPE_ON_DIAGNOSTIC_ITEM,
-        #[cfg(feature = "internal-lints")]
-        utils::internal_lints::OUTER_EXPN_EXPN_DATA,
-        #[cfg(feature = "internal-lints")]
-        utils::internal_lints::PRODUCE_ICE,
-        #[cfg(feature = "internal-lints")]
->>>>>>> 1f7aef33
         utils::internal_lints::UNNECESSARY_SYMBOL_STR,
         absurd_extreme_comparisons::ABSURD_EXTREME_COMPARISONS,
         approx_const::APPROX_CONSTANT,
@@ -594,10 +570,7 @@
         bit_mask::VERBOSE_BIT_MASK,
         blacklisted_name::BLACKLISTED_NAME,
         blocks_in_if_conditions::BLOCKS_IN_IF_CONDITIONS,
-<<<<<<< HEAD
-=======
         bool_assert_comparison::BOOL_ASSERT_COMPARISON,
->>>>>>> 1f7aef33
         booleans::LOGIC_BUG,
         booleans::NONMINIMAL_BOOL,
         bytecount::NAIVE_BYTECOUNT,
@@ -789,28 +762,18 @@
         methods::BYTES_NTH,
         methods::CHARS_LAST_CMP,
         methods::CHARS_NEXT_CMP,
-<<<<<<< HEAD
-=======
         methods::CLONED_INSTEAD_OF_COPIED,
->>>>>>> 1f7aef33
         methods::CLONE_DOUBLE_REF,
         methods::CLONE_ON_COPY,
         methods::CLONE_ON_REF_PTR,
         methods::EXPECT_FUN_CALL,
         methods::EXPECT_USED,
         methods::FILETYPE_IS_FILE,
-<<<<<<< HEAD
-        methods::FILTER_MAP,
-=======
->>>>>>> 1f7aef33
         methods::FILTER_MAP_IDENTITY,
         methods::FILTER_MAP_NEXT,
         methods::FILTER_NEXT,
         methods::FLAT_MAP_IDENTITY,
-<<<<<<< HEAD
-=======
         methods::FLAT_MAP_OPTION,
->>>>>>> 1f7aef33
         methods::FROM_ITER_INSTEAD_OF_COLLECT,
         methods::GET_UNWRAP,
         methods::IMPLICIT_CLONE,
@@ -921,10 +884,7 @@
         pattern_type_mismatch::PATTERN_TYPE_MISMATCH,
         precedence::PRECEDENCE,
         ptr::CMP_NULL,
-<<<<<<< HEAD
-=======
         ptr::INVALID_NULL_PTR_USAGE,
->>>>>>> 1f7aef33
         ptr::MUT_FROM_REF,
         ptr::PTR_ARG,
         ptr_eq::PTR_EQ,
@@ -1009,10 +969,7 @@
         unit_types::UNIT_CMP,
         unnamed_address::FN_ADDRESS_COMPARISONS,
         unnamed_address::VTABLE_ADDRESS_COMPARISONS,
-<<<<<<< HEAD
-=======
         unnecessary_self_imports::UNNECESSARY_SELF_IMPORTS,
->>>>>>> 1f7aef33
         unnecessary_sort_by::UNNECESSARY_SORT_BY,
         unnecessary_wraps::UNNECESSARY_WRAPS,
         unnested_or_patterns::UNNESTED_OR_PATTERNS,
@@ -1098,10 +1055,7 @@
     store.register_late_pass(|| box default_numeric_fallback::DefaultNumericFallback);
     store.register_late_pass(|| box inconsistent_struct_constructor::InconsistentStructConstructor);
     store.register_late_pass(|| box non_octal_unix_permissions::NonOctalUnixPermissions);
-<<<<<<< HEAD
-=======
     store.register_early_pass(|| box unnecessary_self_imports::UnnecessarySelfImports);
->>>>>>> 1f7aef33
 
     let msrv = conf.msrv.as_ref().and_then(|s| {
         parse_msrv(s, None, None).or_else(|| {
@@ -1375,10 +1329,7 @@
         LintId::of(strings::STRING_TO_STRING),
         LintId::of(strings::STR_TO_STRING),
         LintId::of(types::RC_BUFFER),
-<<<<<<< HEAD
-=======
         LintId::of(unnecessary_self_imports::UNNECESSARY_SELF_IMPORTS),
->>>>>>> 1f7aef33
         LintId::of(unwrap_in_result::UNWRAP_IN_RESULT),
         LintId::of(verbose_file_reads::VERBOSE_FILE_READS),
         LintId::of(write::PRINT_STDERR),
@@ -1438,14 +1389,9 @@
         LintId::of(matches::MATCH_WILDCARD_FOR_SINGLE_VARIANTS),
         LintId::of(matches::MATCH_WILD_ERR_ARM),
         LintId::of(matches::SINGLE_MATCH_ELSE),
-<<<<<<< HEAD
-        LintId::of(methods::FILTER_MAP),
-        LintId::of(methods::FILTER_MAP_NEXT),
-=======
         LintId::of(methods::CLONED_INSTEAD_OF_COPIED),
         LintId::of(methods::FILTER_MAP_NEXT),
         LintId::of(methods::FLAT_MAP_OPTION),
->>>>>>> 1f7aef33
         LintId::of(methods::IMPLICIT_CLONE),
         LintId::of(methods::INEFFICIENT_TO_STRING),
         LintId::of(methods::MAP_FLATTEN),
@@ -1468,10 +1414,7 @@
         LintId::of(strings::STRING_ADD_ASSIGN),
         LintId::of(trait_bounds::TRAIT_DUPLICATION_IN_BOUNDS),
         LintId::of(trait_bounds::TYPE_REPETITION_IN_BOUNDS),
-<<<<<<< HEAD
-=======
         LintId::of(transmute::TRANSMUTE_PTR_TO_PTR),
->>>>>>> 1f7aef33
         LintId::of(types::LINKEDLIST),
         LintId::of(types::OPTION_OPTION),
         LintId::of(unicode::NON_ASCII_LITERAL),
@@ -1518,10 +1461,7 @@
         LintId::of(bit_mask::INEFFECTIVE_BIT_MASK),
         LintId::of(blacklisted_name::BLACKLISTED_NAME),
         LintId::of(blocks_in_if_conditions::BLOCKS_IN_IF_CONDITIONS),
-<<<<<<< HEAD
-=======
         LintId::of(bool_assert_comparison::BOOL_ASSERT_COMPARISON),
->>>>>>> 1f7aef33
         LintId::of(booleans::LOGIC_BUG),
         LintId::of(booleans::NONMINIMAL_BOOL),
         LintId::of(casts::CAST_REF_TO_MUT),
@@ -1721,10 +1661,7 @@
         LintId::of(partialeq_ne_impl::PARTIALEQ_NE_IMPL),
         LintId::of(precedence::PRECEDENCE),
         LintId::of(ptr::CMP_NULL),
-<<<<<<< HEAD
-=======
         LintId::of(ptr::INVALID_NULL_PTR_USAGE),
->>>>>>> 1f7aef33
         LintId::of(ptr::MUT_FROM_REF),
         LintId::of(ptr::PTR_ARG),
         LintId::of(ptr_eq::PTR_EQ),
@@ -1767,10 +1704,6 @@
         LintId::of(transmute::TRANSMUTE_INT_TO_BOOL),
         LintId::of(transmute::TRANSMUTE_INT_TO_CHAR),
         LintId::of(transmute::TRANSMUTE_INT_TO_FLOAT),
-<<<<<<< HEAD
-        LintId::of(transmute::TRANSMUTE_PTR_TO_PTR),
-=======
->>>>>>> 1f7aef33
         LintId::of(transmute::TRANSMUTE_PTR_TO_REF),
         LintId::of(transmute::UNSOUND_COLLECTION_TRANSMUTE),
         LintId::of(transmute::WRONG_TRANSMUTE),
@@ -1814,10 +1747,7 @@
         LintId::of(attrs::BLANKET_CLIPPY_RESTRICTION_LINTS),
         LintId::of(blacklisted_name::BLACKLISTED_NAME),
         LintId::of(blocks_in_if_conditions::BLOCKS_IN_IF_CONDITIONS),
-<<<<<<< HEAD
-=======
         LintId::of(bool_assert_comparison::BOOL_ASSERT_COMPARISON),
->>>>>>> 1f7aef33
         LintId::of(casts::FN_TO_NUMERIC_CAST),
         LintId::of(casts::FN_TO_NUMERIC_CAST_WITH_TRUNCATION),
         LintId::of(collapsible_if::COLLAPSIBLE_ELSE_IF),
@@ -2008,10 +1938,6 @@
         LintId::of(transmute::TRANSMUTE_INT_TO_BOOL),
         LintId::of(transmute::TRANSMUTE_INT_TO_CHAR),
         LintId::of(transmute::TRANSMUTE_INT_TO_FLOAT),
-<<<<<<< HEAD
-        LintId::of(transmute::TRANSMUTE_PTR_TO_PTR),
-=======
->>>>>>> 1f7aef33
         LintId::of(transmute::TRANSMUTE_PTR_TO_REF),
         LintId::of(types::BORROWED_BOX),
         LintId::of(types::TYPE_COMPLEXITY),
@@ -2074,10 +2000,7 @@
         LintId::of(non_octal_unix_permissions::NON_OCTAL_UNIX_PERMISSIONS),
         LintId::of(open_options::NONSENSICAL_OPEN_OPTIONS),
         LintId::of(option_env_unwrap::OPTION_ENV_UNWRAP),
-<<<<<<< HEAD
-=======
         LintId::of(ptr::INVALID_NULL_PTR_USAGE),
->>>>>>> 1f7aef33
         LintId::of(ptr::MUT_FROM_REF),
         LintId::of(ranges::REVERSED_EMPTY_RANGES),
         LintId::of(regex::INVALID_REGEX),
