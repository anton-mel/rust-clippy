--- conflicted
+++ resolved
@@ -250,11 +250,7 @@
                 expr.span,
                 "exponent for bases 2 and e can be computed more accurately",
                 "consider using",
-<<<<<<< HEAD
-                format!("{}.{}()", prepare_receiver_sugg(cx, &args[0]), method),
-=======
                 format!("{}.{method}()", prepare_receiver_sugg(cx, &args[0])),
->>>>>>> 0f6932a1
                 Applicability::MachineApplicable,
             );
         }
