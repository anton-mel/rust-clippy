#![allow(clippy::float_cmp)]

use crate::source::{get_source_text, walk_span_to_context};
use crate::{clip, is_direct_expn_of, sext, unsext};

use rustc_ast::ast::{self, LitFloatType, LitKind};
use rustc_data_structures::sync::Lrc;
use rustc_hir::def::{DefKind, Res};
use rustc_hir::{BinOp, BinOpKind, Block, ConstBlock, Expr, ExprKind, HirId, Item, ItemKind, Node, QPath, UnOp};
use rustc_lexer::tokenize;
use rustc_lint::LateContext;
use rustc_middle::mir::interpret::{alloc_range, Scalar};
use rustc_middle::mir::ConstValue;
use rustc_middle::ty::{self, EarlyBinder, FloatTy, GenericArgsRef, IntTy, List, ScalarInt, Ty, TyCtxt, UintTy};
use rustc_middle::{bug, mir, span_bug};
use rustc_span::def_id::DefId;
use rustc_span::symbol::{Ident, Symbol};
use rustc_span::SyntaxContext;
use rustc_target::abi::Size;
use std::cmp::Ordering;
use std::hash::{Hash, Hasher};
use std::iter;

/// A `LitKind`-like enum to fold constant `Expr`s into.
#[derive(Debug, Clone)]
pub enum Constant<'tcx> {
    Adt(mir::Const<'tcx>),
    /// A `String` (e.g., "abc").
    Str(String),
    /// A binary string (e.g., `b"abc"`).
    Binary(Lrc<[u8]>),
    /// A single `char` (e.g., `'a'`).
    Char(char),
    /// An integer's bit representation.
    Int(u128),
    /// An `f32`.
    F32(f32),
    /// An `f64`.
    F64(f64),
    /// `true` or `false`.
    Bool(bool),
    /// An array of constants.
    Vec(Vec<Constant<'tcx>>),
    /// Also an array, but with only one constant, repeated N times.
    Repeat(Box<Constant<'tcx>>, u64),
    /// A tuple of constants.
    Tuple(Vec<Constant<'tcx>>),
    /// A raw pointer.
    RawPtr(u128),
    /// A reference
    Ref(Box<Constant<'tcx>>),
    /// A literal with syntax error.
    Err,
}

trait IntTypeBounds: Sized {
    type Output: PartialOrd;

    fn min_max(self) -> Option<(Self::Output, Self::Output)>;
    fn bits(self) -> Self::Output;
    fn ensure_fits(self, val: Self::Output) -> Option<Self::Output> {
        let (min, max) = self.min_max()?;
        (min <= val && val <= max).then_some(val)
    }
}
impl IntTypeBounds for UintTy {
    type Output = u128;
    fn min_max(self) -> Option<(Self::Output, Self::Output)> {
        Some(match self {
            UintTy::U8 => (u8::MIN.into(), u8::MAX.into()),
            UintTy::U16 => (u16::MIN.into(), u16::MAX.into()),
            UintTy::U32 => (u32::MIN.into(), u32::MAX.into()),
            UintTy::U64 => (u64::MIN.into(), u64::MAX.into()),
            UintTy::U128 => (u128::MIN, u128::MAX),
            UintTy::Usize => (usize::MIN.try_into().ok()?, usize::MAX.try_into().ok()?),
        })
    }
    fn bits(self) -> Self::Output {
        match self {
            UintTy::U8 => 8,
            UintTy::U16 => 16,
            UintTy::U32 => 32,
            UintTy::U64 => 64,
            UintTy::U128 => 128,
            UintTy::Usize => usize::BITS.into(),
        }
    }
}
impl IntTypeBounds for IntTy {
    type Output = i128;
    fn min_max(self) -> Option<(Self::Output, Self::Output)> {
        Some(match self {
            IntTy::I8 => (i8::MIN.into(), i8::MAX.into()),
            IntTy::I16 => (i16::MIN.into(), i16::MAX.into()),
            IntTy::I32 => (i32::MIN.into(), i32::MAX.into()),
            IntTy::I64 => (i64::MIN.into(), i64::MAX.into()),
            IntTy::I128 => (i128::MIN, i128::MAX),
            IntTy::Isize => (isize::MIN.try_into().ok()?, isize::MAX.try_into().ok()?),
        })
    }
    fn bits(self) -> Self::Output {
        match self {
            IntTy::I8 => 8,
            IntTy::I16 => 16,
            IntTy::I32 => 32,
            IntTy::I64 => 64,
            IntTy::I128 => 128,
            IntTy::Isize => isize::BITS.into(),
        }
    }
}

impl<'tcx> PartialEq for Constant<'tcx> {
    fn eq(&self, other: &Self) -> bool {
        match (self, other) {
            (Self::Str(ls), Self::Str(rs)) => ls == rs,
            (Self::Binary(l), Self::Binary(r)) => l == r,
            (&Self::Char(l), &Self::Char(r)) => l == r,
            (&Self::Int(l), &Self::Int(r)) => l == r,
            (&Self::F64(l), &Self::F64(r)) => {
                // We want `Fw32 == FwAny` and `FwAny == Fw64`, and by transitivity we must have
                // `Fw32 == Fw64`, so don’t compare them.
                // `to_bits` is required to catch non-matching 0.0, -0.0, and NaNs.
                l.to_bits() == r.to_bits()
            },
            (&Self::F32(l), &Self::F32(r)) => {
                // We want `Fw32 == FwAny` and `FwAny == Fw64`, and by transitivity we must have
                // `Fw32 == Fw64`, so don’t compare them.
                // `to_bits` is required to catch non-matching 0.0, -0.0, and NaNs.
                f64::from(l).to_bits() == f64::from(r).to_bits()
            },
            (&Self::Bool(l), &Self::Bool(r)) => l == r,
            (&Self::Vec(ref l), &Self::Vec(ref r)) | (&Self::Tuple(ref l), &Self::Tuple(ref r)) => l == r,
            (Self::Repeat(lv, ls), Self::Repeat(rv, rs)) => ls == rs && lv == rv,
            (Self::Ref(lb), Self::Ref(rb)) => *lb == *rb,
            // TODO: are there inter-type equalities?
            _ => false,
        }
    }
}

impl<'tcx> Hash for Constant<'tcx> {
    fn hash<H>(&self, state: &mut H)
    where
        H: Hasher,
    {
        std::mem::discriminant(self).hash(state);
        match *self {
            Self::Adt(ref elem) => {
                elem.hash(state);
            },
            Self::Str(ref s) => {
                s.hash(state);
            },
            Self::Binary(ref b) => {
                b.hash(state);
            },
            Self::Char(c) => {
                c.hash(state);
            },
            Self::Int(i) => {
                i.hash(state);
            },
            Self::F32(f) => {
                f64::from(f).to_bits().hash(state);
            },
            Self::F64(f) => {
                f.to_bits().hash(state);
            },
            Self::Bool(b) => {
                b.hash(state);
            },
            Self::Vec(ref v) | Self::Tuple(ref v) => {
                v.hash(state);
            },
            Self::Repeat(ref c, l) => {
                c.hash(state);
                l.hash(state);
            },
            Self::RawPtr(u) => {
                u.hash(state);
            },
            Self::Ref(ref r) => {
                r.hash(state);
            },
            Self::Err => {},
        }
    }
}

impl<'tcx> Constant<'tcx> {
    pub fn partial_cmp(tcx: TyCtxt<'_>, cmp_type: Ty<'_>, left: &Self, right: &Self) -> Option<Ordering> {
        match (left, right) {
            (Self::Str(ls), Self::Str(rs)) => Some(ls.cmp(rs)),
            (Self::Char(l), Self::Char(r)) => Some(l.cmp(r)),
            (&Self::Int(l), &Self::Int(r)) => match *cmp_type.kind() {
                ty::Int(int_ty) => Some(sext(tcx, l, int_ty).cmp(&sext(tcx, r, int_ty))),
                ty::Uint(_) => Some(l.cmp(&r)),
                _ => bug!("Not an int type"),
            },
            (&Self::F64(l), &Self::F64(r)) => l.partial_cmp(&r),
            (&Self::F32(l), &Self::F32(r)) => l.partial_cmp(&r),
            (Self::Bool(l), Self::Bool(r)) => Some(l.cmp(r)),
            (Self::Tuple(l), Self::Tuple(r)) if l.len() == r.len() => match *cmp_type.kind() {
                ty::Tuple(tys) if tys.len() == l.len() => l
                    .iter()
                    .zip(r)
                    .zip(tys)
                    .map(|((li, ri), cmp_type)| Self::partial_cmp(tcx, cmp_type, li, ri))
                    .find(|r| r.map_or(true, |o| o != Ordering::Equal))
                    .unwrap_or_else(|| Some(l.len().cmp(&r.len()))),
                _ => None,
            },
            (Self::Vec(l), Self::Vec(r)) => {
                let (ty::Array(cmp_type, _) | ty::Slice(cmp_type)) = *cmp_type.kind() else {
                    return None;
                };
                iter::zip(l, r)
                    .map(|(li, ri)| Self::partial_cmp(tcx, cmp_type, li, ri))
                    .find(|r| r.map_or(true, |o| o != Ordering::Equal))
                    .unwrap_or_else(|| Some(l.len().cmp(&r.len())))
            },
            (Self::Repeat(lv, ls), Self::Repeat(rv, rs)) => {
                match Self::partial_cmp(
                    tcx,
                    match *cmp_type.kind() {
                        ty::Array(ty, _) => ty,
                        _ => return None,
                    },
                    lv,
                    rv,
                ) {
                    Some(Ordering::Equal) => Some(ls.cmp(rs)),
                    x => x,
                }
            },
            (Self::Ref(lb), Self::Ref(rb)) => Self::partial_cmp(
                tcx,
                match *cmp_type.kind() {
                    ty::Ref(_, ty, _) => ty,
                    _ => return None,
                },
                lb,
                rb,
            ),
            // TODO: are there any useful inter-type orderings?
            _ => None,
        }
    }

    /// Returns the integer value or `None` if `self` or `val_type` is not integer type.
    pub fn int_value(&self, cx: &LateContext<'_>, val_type: Ty<'_>) -> Option<FullInt> {
        if let Constant::Int(const_int) = *self {
            match *val_type.kind() {
                ty::Int(ity) => Some(FullInt::S(sext(cx.tcx, const_int, ity))),
                ty::Uint(_) => Some(FullInt::U(const_int)),
                _ => None,
            }
        } else {
            None
        }
    }

    #[must_use]
    pub fn peel_refs(mut self) -> Self {
        while let Constant::Ref(r) = self {
            self = *r;
        }
        self
    }
}

/// Parses a `LitKind` to a `Constant`.
pub fn lit_to_mir_constant<'tcx>(lit: &LitKind, ty: Option<Ty<'tcx>>) -> Constant<'tcx> {
    match *lit {
        LitKind::Str(ref is, _) => Constant::Str(is.to_string()),
        LitKind::Byte(b) => Constant::Int(u128::from(b)),
        LitKind::ByteStr(ref s, _) | LitKind::CStr(ref s, _) => Constant::Binary(Lrc::clone(s)),
        LitKind::Char(c) => Constant::Char(c),
        LitKind::Int(n, _) => Constant::Int(n.get()),
        LitKind::Float(ref is, LitFloatType::Suffixed(fty)) => match fty {
            ast::FloatTy::F16 => unimplemented!("f16_f128"),
            ast::FloatTy::F32 => Constant::F32(is.as_str().parse().unwrap()),
            ast::FloatTy::F64 => Constant::F64(is.as_str().parse().unwrap()),
            ast::FloatTy::F128 => unimplemented!("f16_f128"),
        },
        LitKind::Float(ref is, LitFloatType::Unsuffixed) => match ty.expect("type of float is known").kind() {
            ty::Float(FloatTy::F16) => unimplemented!("f16_f128"),
            ty::Float(FloatTy::F32) => Constant::F32(is.as_str().parse().unwrap()),
            ty::Float(FloatTy::F64) => Constant::F64(is.as_str().parse().unwrap()),
            ty::Float(FloatTy::F128) => unimplemented!("f16_f128"),
            _ => bug!(),
        },
        LitKind::Bool(b) => Constant::Bool(b),
        LitKind::Err(_) => Constant::Err,
    }
}

/// The source of a constant value.
pub enum ConstantSource {
    /// The value is determined solely from the expression.
    Local,
    /// The value is dependent on a defined constant.
    Constant,
}
impl ConstantSource {
    pub fn is_local(&self) -> bool {
        matches!(self, Self::Local)
    }
}

/// Attempts to check whether the expression is a constant representing an empty slice, str, array,
/// etc…
pub fn constant_is_empty(lcx: &LateContext<'_>, e: &Expr<'_>) -> Option<bool> {
    ConstEvalLateContext::new(lcx, lcx.typeck_results()).expr_is_empty(e)
}

/// Attempts to evaluate the expression as a constant.
pub fn constant<'tcx>(
    lcx: &LateContext<'tcx>,
    typeck_results: &ty::TypeckResults<'tcx>,
    e: &Expr<'_>,
) -> Option<Constant<'tcx>> {
    ConstEvalLateContext::new(lcx, typeck_results).expr(e)
}

/// Attempts to evaluate the expression as a constant.
pub fn constant_with_source<'tcx>(
    lcx: &LateContext<'tcx>,
    typeck_results: &ty::TypeckResults<'tcx>,
    e: &Expr<'_>,
) -> Option<(Constant<'tcx>, ConstantSource)> {
    let mut ctxt = ConstEvalLateContext::new(lcx, typeck_results);
    let res = ctxt.expr(e);
    res.map(|x| (x, ctxt.source))
}

/// Attempts to evaluate an expression only if its value is not dependent on other items.
pub fn constant_simple<'tcx>(
    lcx: &LateContext<'tcx>,
    typeck_results: &ty::TypeckResults<'tcx>,
    e: &Expr<'_>,
) -> Option<Constant<'tcx>> {
    constant_with_source(lcx, typeck_results, e).and_then(|(c, s)| s.is_local().then_some(c))
}

pub fn constant_full_int<'tcx>(
    lcx: &LateContext<'tcx>,
    typeck_results: &ty::TypeckResults<'tcx>,
    e: &Expr<'_>,
) -> Option<FullInt> {
    constant_simple(lcx, typeck_results, e)?.int_value(lcx, typeck_results.expr_ty(e))
}

#[derive(Copy, Clone, Debug, Eq)]
pub enum FullInt {
    S(i128),
    U(u128),
}

impl PartialEq for FullInt {
    #[must_use]
    fn eq(&self, other: &Self) -> bool {
        self.cmp(other) == Ordering::Equal
    }
}

impl PartialOrd for FullInt {
    #[must_use]
    fn partial_cmp(&self, other: &Self) -> Option<Ordering> {
        Some(self.cmp(other))
    }
}

impl Ord for FullInt {
    #[must_use]
    fn cmp(&self, other: &Self) -> Ordering {
        use FullInt::{S, U};

        fn cmp_s_u(s: i128, u: u128) -> Ordering {
            u128::try_from(s).map_or(Ordering::Less, |x| x.cmp(&u))
        }

        match (*self, *other) {
            (S(s), S(o)) => s.cmp(&o),
            (U(s), U(o)) => s.cmp(&o),
            (S(s), U(o)) => cmp_s_u(s, o),
            (U(s), S(o)) => cmp_s_u(o, s).reverse(),
        }
    }
}

pub struct ConstEvalLateContext<'a, 'tcx> {
    lcx: &'a LateContext<'tcx>,
    typeck_results: &'a ty::TypeckResults<'tcx>,
    param_env: ty::ParamEnv<'tcx>,
    source: ConstantSource,
    args: GenericArgsRef<'tcx>,
}

impl<'a, 'tcx> ConstEvalLateContext<'a, 'tcx> {
    pub fn new(lcx: &'a LateContext<'tcx>, typeck_results: &'a ty::TypeckResults<'tcx>) -> Self {
        Self {
            lcx,
            typeck_results,
            param_env: lcx.param_env,
            source: ConstantSource::Local,
            args: List::empty(),
        }
    }

    /// Simple constant folding: Insert an expression, get a constant or none.
    pub fn expr(&mut self, e: &Expr<'_>) -> Option<Constant<'tcx>> {
        match e.kind {
<<<<<<< HEAD
            ExprKind::ConstBlock(ConstBlock { body, .. }) => self.expr(self.lcx.tcx.hir().body(body).value), ExprKind::DropTemps(e) => self.expr(e),
=======
            ExprKind::ConstBlock(e) | ExprKind::DropTemps(e) => self.expr(e),
>>>>>>> aaade2d1
            ExprKind::Path(ref qpath) => {
                self.fetch_path_and_apply(qpath, e.hir_id, self.typeck_results.expr_ty(e), |this, result| {
                    let result = mir_to_const(this.lcx, result)?;
                    this.source = ConstantSource::Constant;
                    Some(result)
                })
            },
            ExprKind::Block(block, _) => self.block(block),
            ExprKind::Lit(lit) => {
                if is_direct_expn_of(e.span, "cfg").is_some() {
                    None
                } else {
                    Some(lit_to_mir_constant(&lit.node, self.typeck_results.expr_ty_opt(e)))
                }
            },
            ExprKind::Array(vec) => self.multi(vec).map(Constant::Vec),
            ExprKind::Tup(tup) => self.multi(tup).map(Constant::Tuple),
            ExprKind::Repeat(value, _) => {
                let n = match self.typeck_results.expr_ty(e).kind() {
                    ty::Array(_, n) => n.try_eval_target_usize(self.lcx.tcx, self.lcx.param_env)?,
                    _ => span_bug!(e.span, "typeck error"),
                };
                self.expr(value).map(|v| Constant::Repeat(Box::new(v), n))
            },
            ExprKind::Unary(op, operand) => self.expr(operand).and_then(|o| match op {
                UnOp::Not => self.constant_not(&o, self.typeck_results.expr_ty(e)),
                UnOp::Neg => self.constant_negate(&o, self.typeck_results.expr_ty(e)),
                UnOp::Deref => Some(if let Constant::Ref(r) = o { *r } else { o }),
            }),
            ExprKind::If(cond, then, ref otherwise) => self.ifthenelse(cond, then, *otherwise),
            ExprKind::Binary(op, left, right) => self.binop(op, left, right),
            ExprKind::Call(callee, args) => {
                // We only handle a few const functions for now.
                if args.is_empty()
                    && let ExprKind::Path(qpath) = &callee.kind
                    && let res = self.typeck_results.qpath_res(qpath, callee.hir_id)
                    && let Some(def_id) = res.opt_def_id()
                    && let def_path = self.lcx.get_def_path(def_id)
                    && let def_path = def_path.iter().take(4).map(Symbol::as_str).collect::<Vec<_>>()
                    && let ["core", "num", int_impl, "max_value"] = *def_path
                {
                    let value = match int_impl {
                        "<impl i8>" => i8::MAX as u128,
                        "<impl i16>" => i16::MAX as u128,
                        "<impl i32>" => i32::MAX as u128,
                        "<impl i64>" => i64::MAX as u128,
                        "<impl i128>" => i128::MAX as u128,
                        _ => return None,
                    };
                    Some(Constant::Int(value))
                } else {
                    None
                }
            },
            ExprKind::Index(arr, index, _) => self.index(arr, index),
            ExprKind::AddrOf(_, _, inner) => self.expr(inner).map(|r| Constant::Ref(Box::new(r))),
            ExprKind::Field(local_expr, ref field) => {
                let result = self.expr(local_expr);
                if let Some(Constant::Adt(constant)) = &self.expr(local_expr)
                    && let ty::Adt(adt_def, _) = constant.ty().kind()
                    && adt_def.is_struct()
                    && let Some(desired_field) = field_of_struct(*adt_def, self.lcx, *constant, field)
                {
                    mir_to_const(self.lcx, desired_field)
                } else {
                    result
                }
            },
            _ => None,
        }
    }

    /// Simple constant folding to determine if an expression is an empty slice, str, array, …
    /// `None` will be returned if the constness cannot be determined, or if the resolution
    /// leaves the local crate.
    pub fn expr_is_empty(&mut self, e: &Expr<'_>) -> Option<bool> {
        match e.kind {
<<<<<<< HEAD
            ExprKind::ConstBlock(ConstBlock { body, .. }) => self.expr_is_empty(self.lcx.tcx.hir().body(body).value), ExprKind::DropTemps(e) => self.expr_is_empty(e),
=======
            ExprKind::ConstBlock(e) | ExprKind::DropTemps(e) => self.expr_is_empty(e),
>>>>>>> aaade2d1
            ExprKind::Path(ref qpath) => {
                if !self
                    .typeck_results
                    .qpath_res(qpath, e.hir_id)
                    .opt_def_id()
                    .is_some_and(DefId::is_local)
                {
                    return None;
                }
                self.fetch_path_and_apply(qpath, e.hir_id, self.typeck_results.expr_ty(e), |this, result| {
                    mir_is_empty(this.lcx, result)
                })
            },
            ExprKind::Lit(lit) => {
                if is_direct_expn_of(e.span, "cfg").is_some() {
                    None
                } else {
                    match &lit.node {
                        LitKind::Str(is, _) => Some(is.is_empty()),
                        LitKind::ByteStr(s, _) | LitKind::CStr(s, _) => Some(s.is_empty()),
                        _ => None,
                    }
                }
            },
            ExprKind::Array(vec) => self.multi(vec).map(|v| v.is_empty()),
            ExprKind::Repeat(..) => {
                if let ty::Array(_, n) = self.typeck_results.expr_ty(e).kind() {
                    Some(n.try_eval_target_usize(self.lcx.tcx, self.lcx.param_env)? == 0)
                } else {
                    span_bug!(e.span, "typeck error");
                }
            },
            _ => None,
        }
    }

    #[expect(clippy::cast_possible_wrap)]
    fn constant_not(&self, o: &Constant<'tcx>, ty: Ty<'_>) -> Option<Constant<'tcx>> {
        use self::Constant::{Bool, Int};
        match *o {
            Bool(b) => Some(Bool(!b)),
            Int(value) => {
                let value = !value;
                match *ty.kind() {
                    ty::Int(ity) => Some(Int(unsext(self.lcx.tcx, value as i128, ity))),
                    ty::Uint(ity) => Some(Int(clip(self.lcx.tcx, value, ity))),
                    _ => None,
                }
            },
            _ => None,
        }
    }

    fn constant_negate(&self, o: &Constant<'tcx>, ty: Ty<'_>) -> Option<Constant<'tcx>> {
        use self::Constant::{Int, F32, F64};
        match *o {
            Int(value) => {
                let ty::Int(ity) = *ty.kind() else { return None };
                let (min, _) = ity.min_max()?;
                // sign extend
                let value = sext(self.lcx.tcx, value, ity);

                // Applying unary - to the most negative value of any signed integer type panics.
                if value == min {
                    return None;
                }

                let value = value.checked_neg()?;
                // clear unused bits
                Some(Int(unsext(self.lcx.tcx, value, ity)))
            },
            F32(f) => Some(F32(-f)),
            F64(f) => Some(F64(-f)),
            _ => None,
        }
    }

    /// Create `Some(Vec![..])` of all constants, unless there is any
    /// non-constant part.
    fn multi(&mut self, vec: &[Expr<'_>]) -> Option<Vec<Constant<'tcx>>> {
        vec.iter().map(|elem| self.expr(elem)).collect::<Option<_>>()
    }

    /// Lookup a possibly constant expression from an `ExprKind::Path` and apply a function on it.
    fn fetch_path_and_apply<T, F>(&mut self, qpath: &QPath<'_>, id: HirId, ty: Ty<'tcx>, f: F) -> Option<T>
    where
        F: FnOnce(&mut Self, mir::Const<'tcx>) -> Option<T>,
    {
        let res = self.typeck_results.qpath_res(qpath, id);
        match res {
            Res::Def(DefKind::Const | DefKind::AssocConst, def_id) => {
                // Check if this constant is based on `cfg!(..)`,
                // which is NOT constant for our purposes.
                if let Some(node) = self.lcx.tcx.hir().get_if_local(def_id)
                    && let Node::Item(Item {
                        kind: ItemKind::Const(.., body_id),
                        ..
                    }) = node
                    && let Node::Expr(Expr {
                        kind: ExprKind::Lit(_),
                        span,
                        ..
                    }) = self.lcx.tcx.hir_node(body_id.hir_id)
                    && is_direct_expn_of(*span, "cfg").is_some()
                {
                    return None;
                }

                let args = self.typeck_results.node_args(id);
                let args = if self.args.is_empty() {
                    args
                } else {
                    EarlyBinder::bind(args).instantiate(self.lcx.tcx, self.args)
                };
                let result = self
                    .lcx
                    .tcx
                    .const_eval_resolve(self.param_env, mir::UnevaluatedConst::new(def_id, args), qpath.span())
                    .ok()
                    .map(|val| mir::Const::from_value(val, ty))?;
                f(self, result)
            },
            _ => None,
        }
    }

    fn index(&mut self, lhs: &'_ Expr<'_>, index: &'_ Expr<'_>) -> Option<Constant<'tcx>> {
        let lhs = self.expr(lhs);
        let index = self.expr(index);

        match (lhs, index) {
            (Some(Constant::Vec(vec)), Some(Constant::Int(index))) => match vec.get(index as usize) {
                Some(Constant::F32(x)) => Some(Constant::F32(*x)),
                Some(Constant::F64(x)) => Some(Constant::F64(*x)),
                _ => None,
            },
            (Some(Constant::Vec(vec)), _) => {
                if !vec.is_empty() && vec.iter().all(|x| *x == vec[0]) {
                    match vec.first() {
                        Some(Constant::F32(x)) => Some(Constant::F32(*x)),
                        Some(Constant::F64(x)) => Some(Constant::F64(*x)),
                        _ => None,
                    }
                } else {
                    None
                }
            },
            _ => None,
        }
    }

    /// A block can only yield a constant if it only has one constant expression.
    fn block(&mut self, block: &Block<'_>) -> Option<Constant<'tcx>> {
        if block.stmts.is_empty()
            && let Some(expr) = block.expr
        {
            // Try to detect any `cfg`ed statements or empty macro expansions.
            let span = block.span.data();
            if span.ctxt == SyntaxContext::root() {
                if let Some(expr_span) = walk_span_to_context(expr.span, span.ctxt)
                    && let expr_lo = expr_span.lo()
                    && expr_lo >= span.lo
                    && let Some(src) = get_source_text(self.lcx, span.lo..expr_lo)
                    && let Some(src) = src.as_str()
                {
                    use rustc_lexer::TokenKind::{BlockComment, LineComment, OpenBrace, Semi, Whitespace};
                    if !tokenize(src)
                        .map(|t| t.kind)
                        .filter(|t| !matches!(t, Whitespace | LineComment { .. } | BlockComment { .. } | Semi))
                        .eq([OpenBrace])
                    {
                        self.source = ConstantSource::Constant;
                    }
                } else {
                    // Unable to access the source. Assume a non-local dependency.
                    self.source = ConstantSource::Constant;
                }
            }

            self.expr(expr)
        } else {
            None
        }
    }

    fn ifthenelse(&mut self, cond: &Expr<'_>, then: &Expr<'_>, otherwise: Option<&Expr<'_>>) -> Option<Constant<'tcx>> {
        if let Some(Constant::Bool(b)) = self.expr(cond) {
            if b {
                self.expr(then)
            } else {
                otherwise.as_ref().and_then(|expr| self.expr(expr))
            }
        } else {
            None
        }
    }

    fn binop(&mut self, op: BinOp, left: &Expr<'_>, right: &Expr<'_>) -> Option<Constant<'tcx>> {
        let l = self.expr(left)?;
        let r = self.expr(right);
        match (l, r) {
            (Constant::Int(l), Some(Constant::Int(r))) => match *self.typeck_results.expr_ty_opt(left)?.kind() {
                ty::Int(ity) => {
                    let (ty_min_value, _) = ity.min_max()?;
                    let bits = ity.bits();
                    let l = sext(self.lcx.tcx, l, ity);
                    let r = sext(self.lcx.tcx, r, ity);

                    // Using / or %, where the left-hand argument is the smallest integer of a signed integer type and
                    // the right-hand argument is -1 always panics, even with overflow-checks disabled
                    if let BinOpKind::Div | BinOpKind::Rem = op.node
                        && l == ty_min_value
                        && r == -1
                    {
                        return None;
                    }

                    let zext = |n: i128| Constant::Int(unsext(self.lcx.tcx, n, ity));
                    match op.node {
                        // When +, * or binary - create a value greater than the maximum value, or less than
                        // the minimum value that can be stored, it panics.
                        BinOpKind::Add => l.checked_add(r).and_then(|n| ity.ensure_fits(n)).map(zext),
                        BinOpKind::Sub => l.checked_sub(r).and_then(|n| ity.ensure_fits(n)).map(zext),
                        BinOpKind::Mul => l.checked_mul(r).and_then(|n| ity.ensure_fits(n)).map(zext),
                        BinOpKind::Div if r != 0 => l.checked_div(r).map(zext),
                        BinOpKind::Rem if r != 0 => l.checked_rem(r).map(zext),
                        // Using << or >> where the right-hand argument is greater than or equal to the number of bits
                        // in the type of the left-hand argument, or is negative panics.
                        BinOpKind::Shr if r < bits && !r.is_negative() => l.checked_shr(r.try_into().ok()?).map(zext),
                        BinOpKind::Shl if r < bits && !r.is_negative() => l.checked_shl(r.try_into().ok()?).map(zext),
                        BinOpKind::BitXor => Some(zext(l ^ r)),
                        BinOpKind::BitOr => Some(zext(l | r)),
                        BinOpKind::BitAnd => Some(zext(l & r)),
                        BinOpKind::Eq => Some(Constant::Bool(l == r)),
                        BinOpKind::Ne => Some(Constant::Bool(l != r)),
                        BinOpKind::Lt => Some(Constant::Bool(l < r)),
                        BinOpKind::Le => Some(Constant::Bool(l <= r)),
                        BinOpKind::Ge => Some(Constant::Bool(l >= r)),
                        BinOpKind::Gt => Some(Constant::Bool(l > r)),
                        _ => None,
                    }
                },
                ty::Uint(ity) => {
                    let bits = ity.bits();

                    match op.node {
                        BinOpKind::Add => l.checked_add(r).and_then(|n| ity.ensure_fits(n)).map(Constant::Int),
                        BinOpKind::Sub => l.checked_sub(r).and_then(|n| ity.ensure_fits(n)).map(Constant::Int),
                        BinOpKind::Mul => l.checked_mul(r).and_then(|n| ity.ensure_fits(n)).map(Constant::Int),
                        BinOpKind::Div => l.checked_div(r).map(Constant::Int),
                        BinOpKind::Rem => l.checked_rem(r).map(Constant::Int),
                        BinOpKind::Shr if r < bits => l.checked_shr(r.try_into().ok()?).map(Constant::Int),
                        BinOpKind::Shl if r < bits => l.checked_shl(r.try_into().ok()?).map(Constant::Int),
                        BinOpKind::BitXor => Some(Constant::Int(l ^ r)),
                        BinOpKind::BitOr => Some(Constant::Int(l | r)),
                        BinOpKind::BitAnd => Some(Constant::Int(l & r)),
                        BinOpKind::Eq => Some(Constant::Bool(l == r)),
                        BinOpKind::Ne => Some(Constant::Bool(l != r)),
                        BinOpKind::Lt => Some(Constant::Bool(l < r)),
                        BinOpKind::Le => Some(Constant::Bool(l <= r)),
                        BinOpKind::Ge => Some(Constant::Bool(l >= r)),
                        BinOpKind::Gt => Some(Constant::Bool(l > r)),
                        _ => None,
                    }
                },
                _ => None,
            },
            (Constant::F32(l), Some(Constant::F32(r))) => match op.node {
                BinOpKind::Add => Some(Constant::F32(l + r)),
                BinOpKind::Sub => Some(Constant::F32(l - r)),
                BinOpKind::Mul => Some(Constant::F32(l * r)),
                BinOpKind::Div => Some(Constant::F32(l / r)),
                BinOpKind::Rem => Some(Constant::F32(l % r)),
                BinOpKind::Eq => Some(Constant::Bool(l == r)),
                BinOpKind::Ne => Some(Constant::Bool(l != r)),
                BinOpKind::Lt => Some(Constant::Bool(l < r)),
                BinOpKind::Le => Some(Constant::Bool(l <= r)),
                BinOpKind::Ge => Some(Constant::Bool(l >= r)),
                BinOpKind::Gt => Some(Constant::Bool(l > r)),
                _ => None,
            },
            (Constant::F64(l), Some(Constant::F64(r))) => match op.node {
                BinOpKind::Add => Some(Constant::F64(l + r)),
                BinOpKind::Sub => Some(Constant::F64(l - r)),
                BinOpKind::Mul => Some(Constant::F64(l * r)),
                BinOpKind::Div => Some(Constant::F64(l / r)),
                BinOpKind::Rem => Some(Constant::F64(l % r)),
                BinOpKind::Eq => Some(Constant::Bool(l == r)),
                BinOpKind::Ne => Some(Constant::Bool(l != r)),
                BinOpKind::Lt => Some(Constant::Bool(l < r)),
                BinOpKind::Le => Some(Constant::Bool(l <= r)),
                BinOpKind::Ge => Some(Constant::Bool(l >= r)),
                BinOpKind::Gt => Some(Constant::Bool(l > r)),
                _ => None,
            },
            (l, r) => match (op.node, l, r) {
                (BinOpKind::And, Constant::Bool(false), _) => Some(Constant::Bool(false)),
                (BinOpKind::Or, Constant::Bool(true), _) => Some(Constant::Bool(true)),
                (BinOpKind::And, Constant::Bool(true), Some(r)) | (BinOpKind::Or, Constant::Bool(false), Some(r)) => {
                    Some(r)
                },
                (BinOpKind::BitXor, Constant::Bool(l), Some(Constant::Bool(r))) => Some(Constant::Bool(l ^ r)),
                (BinOpKind::BitAnd, Constant::Bool(l), Some(Constant::Bool(r))) => Some(Constant::Bool(l & r)),
                (BinOpKind::BitOr, Constant::Bool(l), Some(Constant::Bool(r))) => Some(Constant::Bool(l | r)),
                _ => None,
            },
        }
    }
}

pub fn mir_to_const<'tcx>(lcx: &LateContext<'tcx>, result: mir::Const<'tcx>) -> Option<Constant<'tcx>> {
    let mir::Const::Val(val, _) = result else {
        // We only work on evaluated consts.
        return None;
    };
    match (val, result.ty().kind()) {
        (ConstValue::Scalar(Scalar::Int(int)), _) => match result.ty().kind() {
            ty::Adt(adt_def, _) if adt_def.is_struct() => Some(Constant::Adt(result)),
            ty::Bool => Some(Constant::Bool(int == ScalarInt::TRUE)),
            ty::Uint(_) | ty::Int(_) => Some(Constant::Int(int.to_bits(int.size()))),
            ty::Float(FloatTy::F32) => Some(Constant::F32(f32::from_bits(
                int.try_into().expect("invalid f32 bit representation"),
            ))),
            ty::Float(FloatTy::F64) => Some(Constant::F64(f64::from_bits(
                int.try_into().expect("invalid f64 bit representation"),
            ))),
            ty::RawPtr(_, _) => Some(Constant::RawPtr(int.to_bits(int.size()))),
            _ => None,
        },
        (_, ty::Ref(_, inner_ty, _)) if matches!(inner_ty.kind(), ty::Str) => {
            let data = val.try_get_slice_bytes_for_diagnostics(lcx.tcx)?;
            String::from_utf8(data.to_owned()).ok().map(Constant::Str)
        },
        (_, ty::Adt(adt_def, _)) if adt_def.is_struct() => Some(Constant::Adt(result)),
        (ConstValue::Indirect { alloc_id, offset }, ty::Array(sub_type, len)) => {
            let alloc = lcx.tcx.global_alloc(alloc_id).unwrap_memory().inner();
            let len = len.try_to_target_usize(lcx.tcx)?;
            let ty::Float(flt) = sub_type.kind() else {
                return None;
            };
            let size = Size::from_bits(flt.bit_width());
            let mut res = Vec::new();
            for idx in 0..len {
                let range = alloc_range(offset + size * idx, size);
                let val = alloc.read_scalar(&lcx.tcx, range, /* read_provenance */ false).ok()?;
                res.push(match flt {
                    FloatTy::F16 => unimplemented!("f16_f128"),
                    FloatTy::F32 => Constant::F32(f32::from_bits(val.to_u32().ok()?)),
                    FloatTy::F64 => Constant::F64(f64::from_bits(val.to_u64().ok()?)),
                    FloatTy::F128 => unimplemented!("f16_f128"),
                });
            }
            Some(Constant::Vec(res))
        },
        _ => None,
    }
}

fn mir_is_empty<'tcx>(lcx: &LateContext<'tcx>, result: mir::Const<'tcx>) -> Option<bool> {
    let mir::Const::Val(val, _) = result else {
        // We only work on evaluated consts.
        return None;
    };
    match (val, result.ty().kind()) {
        (_, ty::Ref(_, inner_ty, _)) => match inner_ty.kind() {
            ty::Str | ty::Slice(_) => {
                if let ConstValue::Indirect { alloc_id, offset } = val {
                    // Get the length from the slice, using the same formula as
                    // [`ConstValue::try_get_slice_bytes_for_diagnostics`].
                    let a = lcx.tcx.global_alloc(alloc_id).unwrap_memory().inner();
                    let ptr_size = lcx.tcx.data_layout.pointer_size;
                    if a.size() < offset + 2 * ptr_size {
                        // (partially) dangling reference
                        return None;
                    }
                    let len = a
                        .read_scalar(&lcx.tcx, alloc_range(offset + ptr_size, ptr_size), false)
                        .ok()?
                        .to_target_usize(&lcx.tcx)
                        .ok()?;
                    Some(len == 0)
                } else {
                    None
                }
            },
            ty::Array(_, len) => Some(len.try_to_target_usize(lcx.tcx)? == 0),
            _ => None,
        },
        (ConstValue::Indirect { .. }, ty::Array(_, len)) => Some(len.try_to_target_usize(lcx.tcx)? == 0),
        (ConstValue::ZeroSized, _) => Some(true),
        _ => None,
    }
}

fn field_of_struct<'tcx>(
    adt_def: ty::AdtDef<'tcx>,
    lcx: &LateContext<'tcx>,
    result: mir::Const<'tcx>,
    field: &Ident,
) -> Option<mir::Const<'tcx>> {
    if let mir::Const::Val(result, ty) = result
        && let Some(dc) = lcx.tcx.try_destructure_mir_constant_for_user_output(result, ty)
        && let Some(dc_variant) = dc.variant
        && let Some(variant) = adt_def.variants().get(dc_variant)
        && let Some(field_idx) = variant.fields.iter().position(|el| el.name == field.name)
        && let Some(&(val, ty)) = dc.fields.get(field_idx)
    {
        Some(mir::Const::Val(val, ty))
    } else {
        None
    }
}<|MERGE_RESOLUTION|>--- conflicted
+++ resolved
@@ -412,11 +412,8 @@
     /// Simple constant folding: Insert an expression, get a constant or none.
     pub fn expr(&mut self, e: &Expr<'_>) -> Option<Constant<'tcx>> {
         match e.kind {
-<<<<<<< HEAD
-            ExprKind::ConstBlock(ConstBlock { body, .. }) => self.expr(self.lcx.tcx.hir().body(body).value), ExprKind::DropTemps(e) => self.expr(e),
-=======
-            ExprKind::ConstBlock(e) | ExprKind::DropTemps(e) => self.expr(e),
->>>>>>> aaade2d1
+            ExprKind::ConstBlock(ConstBlock { body, .. }) => self.expr(self.lcx.tcx.hir().body(body).value),
+            ExprKind::DropTemps(e) => self.expr(e),
             ExprKind::Path(ref qpath) => {
                 self.fetch_path_and_apply(qpath, e.hir_id, self.typeck_results.expr_ty(e), |this, result| {
                     let result = mir_to_const(this.lcx, result)?;
@@ -494,11 +491,8 @@
     /// leaves the local crate.
     pub fn expr_is_empty(&mut self, e: &Expr<'_>) -> Option<bool> {
         match e.kind {
-<<<<<<< HEAD
-            ExprKind::ConstBlock(ConstBlock { body, .. }) => self.expr_is_empty(self.lcx.tcx.hir().body(body).value), ExprKind::DropTemps(e) => self.expr_is_empty(e),
-=======
-            ExprKind::ConstBlock(e) | ExprKind::DropTemps(e) => self.expr_is_empty(e),
->>>>>>> aaade2d1
+            ExprKind::ConstBlock(ConstBlock { body, .. }) => self.expr_is_empty(self.lcx.tcx.hir().body(body).value),
+            ExprKind::DropTemps(e) => self.expr_is_empty(e),
             ExprKind::Path(ref qpath) => {
                 if !self
                     .typeck_results
@@ -819,12 +813,8 @@
             ty::Adt(adt_def, _) if adt_def.is_struct() => Some(Constant::Adt(result)),
             ty::Bool => Some(Constant::Bool(int == ScalarInt::TRUE)),
             ty::Uint(_) | ty::Int(_) => Some(Constant::Int(int.to_bits(int.size()))),
-            ty::Float(FloatTy::F32) => Some(Constant::F32(f32::from_bits(
-                int.try_into().expect("invalid f32 bit representation"),
-            ))),
-            ty::Float(FloatTy::F64) => Some(Constant::F64(f64::from_bits(
-                int.try_into().expect("invalid f64 bit representation"),
-            ))),
+            ty::Float(FloatTy::F32) => Some(Constant::F32(f32::from_bits(int.into()))),
+            ty::Float(FloatTy::F64) => Some(Constant::F64(f64::from_bits(int.into()))),
             ty::RawPtr(_, _) => Some(Constant::RawPtr(int.to_bits(int.size()))),
             _ => None,
         },
