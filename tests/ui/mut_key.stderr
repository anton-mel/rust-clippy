--- conflicted
+++ resolved
@@ -11,14 +11,6 @@
    |
 LL | fn should_not_take_this_arg(m: &mut HashMap<Key, usize>, _n: usize) -> HashSet<Key> {
    |                                                                        ^^^^^^^^^^^^
-
-error: this argument is a mutable reference, but not used mutably
-  --> $DIR/mut_key.rs:31:32
-   |
-LL | fn should_not_take_this_arg(m: &mut HashMap<Key, usize>, _n: usize) -> HashSet<Key> {
-   |                                ^^^^^^^^^^^^^^^^^^^^^^^^ help: consider changing to: `&HashMap<Key, usize>`
-   |
-   = note: `-D clippy::needless-pass-by-ref-mut` implied by `-D warnings`
 
 error: mutable key type
   --> $DIR/mut_key.rs:32:5
@@ -110,8 +102,6 @@
 LL |     let _map = HashMap::<Arc<Cell<usize>>, usize>::new();
    |     ^^^^^^^^^^^^^^^^^^^^^^^^^^^^^^^^^^^^^^^^^^^^^^^^^^^^^
 
-<<<<<<< HEAD
-=======
 error: this argument is a mutable reference, but not used mutably
   --> $DIR/mut_key.rs:31:32
    |
@@ -120,5 +110,4 @@
    |
    = note: `-D clippy::needless-pass-by-ref-mut` implied by `-D warnings`
 
->>>>>>> d3c5b488
 error: aborting due to 18 previous errors
